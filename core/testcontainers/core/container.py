import contextlib
import io
import pathlib
import tarfile
from os import PathLike
from socket import socket
from types import TracebackType
from typing import TYPE_CHECKING, Any, Optional, TypedDict, Union, cast

import docker.errors
from docker import version
from docker.models.containers import ExecResult
from docker.types import EndpointConfig
from dotenv import dotenv_values
from typing_extensions import Self, assert_never

from testcontainers.core.config import ConnectionMode
from testcontainers.core.config import testcontainers_config as c
from testcontainers.core.docker_client import DockerClient
from testcontainers.core.exceptions import ContainerConnectException, ContainerStartException
from testcontainers.core.labels import LABEL_SESSION_ID, SESSION_ID
from testcontainers.core.network import Network
from testcontainers.core.transferable import Transferable
from testcontainers.core.utils import is_arm, setup_logger
from testcontainers.core.wait_strategies import LogMessageWaitStrategy
from testcontainers.core.waiting_utils import WaitStrategy, wait_container_is_ready

if TYPE_CHECKING:
    from docker.models.containers import Container

logger = setup_logger(__name__)


class Mount(TypedDict):
    bind: str
    mode: str


class DockerContainer:
    """
    Basic container object to spin up Docker instances.

    Args:
        image: The name of the image to start.
        docker_client_kw: Dictionary with arguments that will be passed to the
            docker.DockerClient init.
        command: Optional execution command for the container.
        name: Optional name for the container.
        ports: Ports to be exposed by the container. The port number will be
            automatically assigned on the host, use
            :code:`get_exposed_port(PORT)` method to get the port number on the host.
        volumes: Volumes to mount into the container. Each entry should be a tuple with
            three values: host path, container path and. mode (default 'ro').
        network: Optional network to connect the container to.
        network_aliases: Optional list of aliases for the container in the network.

    .. doctest::

        >>> from testcontainers.core.container import DockerContainer
        >>> from testcontainers.core.waiting_utils import wait_for_logs

        >>> with DockerContainer("hello-world") as container:
        ...    delay = wait_for_logs(container, "Hello from Docker!")
    """

    def __init__(
        self,
        image: str,
        docker_client_kw: Optional[dict[str, Any]] = None,
        command: Optional[str] = None,
        env: Optional[dict[str, str]] = None,
        name: Optional[str] = None,
        ports: Optional[list[int]] = None,
        volumes: Optional[list[tuple[str, str, str]]] = None,
        network: Optional[Network] = None,
        network_aliases: Optional[list[str]] = None,
<<<<<<< HEAD
        transferables: Optional[list[Transferable]] = None,
=======
        _wait_strategy: Optional[WaitStrategy] = None,
>>>>>>> fe206eb4
        **kwargs: Any,
    ) -> None:
        self.env = env or {}

        self.ports: dict[Union[str, int], Optional[Union[str, int]]] = {}
        if ports:
            self.with_exposed_ports(*ports)

        self.volumes: dict[str, Mount] = {}
        if volumes:
            for vol in volumes:
                self.with_volume_mapping(*vol)

        self.image = image
        self._docker = DockerClient(**(docker_client_kw or {}))
        self._container: Optional[Container] = None
        self._command: Optional[Union[str, list[str]]] = command
        self._name = name
        self._network: Optional[Network] = None
        if network is not None:
            self.with_network(network)

        self._network_aliases: Optional[list[str]] = None
        if network_aliases:
            self.with_network_aliases(*network_aliases)

        self._kwargs = kwargs
<<<<<<< HEAD
        self._transferables: list[Transferable] = transferables or []
=======
        self._wait_strategy: Optional[WaitStrategy] = _wait_strategy
>>>>>>> fe206eb4

    def with_env(self, key: str, value: str) -> Self:
        self.env[key] = value
        return self

    def with_envs(self, **variables: str) -> Self:
        self.env.update(variables)
        return self

    def with_env_file(self, env_file: Union[str, PathLike[str]]) -> Self:
        env_values = dotenv_values(env_file)
        for key, value in env_values.items():
            assert value is not None
            self.with_env(key, value)
        return self

    def with_bind_ports(self, container: Union[str, int], host: Optional[Union[str, int]] = None) -> Self:
        """
        Bind container port to host port

        :param container: container port
        :param host: host port

        :doctest:

        >>> from testcontainers.core.container import DockerContainer
        >>> container = DockerContainer("nginx")
        >>> container = container.with_bind_ports("8080/tcp", 8080)
        >>> container = container.with_bind_ports("8081/tcp", 8081)

        """
        self.ports[container] = host
        return self

    def with_exposed_ports(self, *ports: Union[str, int]) -> Self:
        """
        Expose ports from the container without binding them to the host.

        :param ports: ports to expose

        :doctest:

        >>> from testcontainers.core.container import DockerContainer
        >>> container = DockerContainer("nginx")
        >>> container = container.with_exposed_ports("8080/tcp", "8081/tcp")

        """

        for port in ports:
            self.ports[port] = None
        return self

    def with_network(self, network: Network) -> Self:
        self._network = network
        return self

    def with_network_aliases(self, *aliases: str) -> Self:
        self._network_aliases = list(aliases)
        return self

    def with_kwargs(self, **kwargs: Any) -> Self:
        self._kwargs = kwargs
        return self

    def maybe_emulate_amd64(self) -> Self:
        if is_arm():
            return self.with_kwargs(platform="linux/amd64")
        return self

    def waiting_for(self, strategy: WaitStrategy) -> "DockerContainer":
        """Set a wait strategy to be used after container start."""
        self._wait_strategy = strategy
        return self

    def start(self) -> Self:
        if not c.ryuk_disabled and self.image != c.ryuk_image:
            logger.debug("Creating Ryuk container")
            Reaper.get_instance()
        logger.info("Pulling image %s", self.image)
        docker_client = self.get_docker_client()
        self._configure()

        network_kwargs = (
            {
                "network": self._network.name,
                "networking_config": {
                    self._network.name: EndpointConfig(version.__version__, aliases=self._network_aliases)
                },
            }
            if self._network
            else {}
        )

        self._container = docker_client.run(
            self.image,
            command=self._command,
            detach=True,
            environment=self.env,
            ports=cast("dict[int, Optional[int]]", self.ports),
            name=self._name,
            volumes=self.volumes,
            **{**network_kwargs, **self._kwargs},
        )

        if self._wait_strategy is not None:
            self._wait_strategy.wait_until_ready(self)

        logger.info("Container started: %s", self._container.short_id)

        for t in self._transferables:
            self._transfer_into_container(t.source, t.destination_in_container, t.mode)

        return self

    def stop(self, force: bool = True, delete_volume: bool = True) -> None:
        if self._container:
            self._container.remove(force=force, v=delete_volume)
        self.get_docker_client().client.close()

    def __enter__(self) -> Self:
        return self.start()

    def __exit__(
        self, exc_type: Optional[type[BaseException]], exc_val: Optional[BaseException], exc_tb: Optional[TracebackType]
    ) -> None:
        self.stop()

    def get_container_host_ip(self) -> str:
        connection_mode: ConnectionMode
        connection_mode = self.get_docker_client().get_connection_mode()

        # mypy:
        container = self._container
        assert container is not None

        if connection_mode == ConnectionMode.docker_host:
            return self.get_docker_client().host()
        elif connection_mode == ConnectionMode.gateway_ip:
            return self.get_docker_client().gateway_ip(container.id)
        elif connection_mode == ConnectionMode.bridge_ip:
            return self.get_docker_client().bridge_ip(container.id)
        else:
            # ensure that we covered all possible connection_modes
            assert_never(connection_mode)

    @wait_container_is_ready()
    def get_exposed_port(self, port: int) -> int:
        if self.get_docker_client().get_connection_mode().use_mapped_port:
            c = self._container
            assert c is not None
            return int(self.get_docker_client().port(c.id, port))
        return port

    def with_command(self, command: Union[str, list[str]]) -> Self:
        self._command = command
        return self

    def with_name(self, name: str) -> Self:
        self._name = name
        return self

    def with_volume_mapping(self, host: Union[str, PathLike[str]], container: str, mode: str = "ro") -> Self:
        mapping: Mount = {"bind": container, "mode": mode}
        self.volumes[str(host)] = mapping
        return self

    def get_wrapped_container(self) -> "Container":
        return self._container

    def get_docker_client(self) -> DockerClient:
        """
        :meta private:
        """
        return self._docker

    def get_logs(self) -> tuple[bytes, bytes]:
        if not self._container:
            raise ContainerStartException("Container should be started before getting logs")
        return self._container.logs(stderr=False), self._container.logs(stdout=False)

    def reload(self) -> None:
        """Reload container information for compatibility with wait strategies."""
        if self._container:
            self._container.reload()

    @property
    def status(self) -> str:
        """Get container status for compatibility with wait strategies."""
        if not self._container:
            return "not_started"
        return cast("str", self._container.status)

    def exec(self, command: Union[str, list[str]]) -> ExecResult:
        if not self._container:
            raise ContainerStartException("Container should be started before executing a command")
        return self._container.exec_run(command)

    def _configure(self) -> None:
        # placeholder if subclasses want to define this and use the default start method
        pass

    def with_copy_into_container(
        self, file_content: Union[bytes, pathlib.Path], destination_in_container: str, mode: int = 0o644
    ) -> Self:
        self._transferables.append(Transferable(file_content, destination_in_container, mode))
        return self

    def copy_into_container(
        self, file_content: Union[bytes, pathlib.Path], destination_in_container: str, mode: int = 0o644
    ) -> None:
        return self._transfer_into_container(file_content, destination_in_container, mode)

    def _transfer_into_container(
        self, source: Union[bytes, pathlib.Path], destination_in_container: str, mode: int
    ) -> None:
        if isinstance(source, bytes):
            file_content = source
        elif isinstance(source, pathlib.Path):
            file_content = source.read_bytes()
        else:
            raise TypeError("source must be bytes or PathLike")

        fileobj = io.BytesIO()
        with tarfile.open(fileobj=fileobj, mode="w") as tar:
            tarinfo = tarfile.TarInfo(name=destination_in_container)
            tarinfo.size = len(file_content)
            tarinfo.mode = mode
            tar.addfile(tarinfo, io.BytesIO(file_content))
        fileobj.seek(0)
        assert self._container is not None
        rv = self._container.put_archive(path="/", data=fileobj.getvalue())
        assert rv is True

    def copy_from_container(self, source_in_container: str, destination_on_host: pathlib.Path) -> None:
        assert self._container is not None
        tar_stream, _ = self._container.get_archive(source_in_container)

        for chunk in tar_stream:
            with tarfile.open(fileobj=io.BytesIO(chunk)) as tar:
                for member in tar.getmembers():
                    with open(destination_on_host, "wb") as f:
                        fileobj = tar.extractfile(member)
                        assert fileobj is not None
                        f.write(fileobj.read())


class Reaper:
    """
    :meta private:
    """

    _instance: "Optional[Reaper]" = None
    _container: Optional[DockerContainer] = None
    _socket: Optional[socket] = None

    @classmethod
    def get_instance(cls) -> "Reaper":
        if not Reaper._instance:
            Reaper._instance = Reaper._create_instance()

        return Reaper._instance

    @classmethod
    def delete_instance(cls) -> None:
        if Reaper._socket is not None:
            Reaper._socket.close()
            Reaper._socket = None

        if Reaper._container is not None and Reaper._container._container is not None:
            with contextlib.suppress(docker.errors.NotFound):
                Reaper._container.stop()
            Reaper._container = None

        if Reaper._instance is not None:
            Reaper._instance = None

    @classmethod
    def _create_instance(cls) -> "Reaper":
        logger.debug(f"Creating new Reaper for session: {SESSION_ID}")

        Reaper._container = (
            DockerContainer(c.ryuk_image)
            .with_name(f"testcontainers-ryuk-{SESSION_ID}")
            .with_exposed_ports(8080)
            .with_volume_mapping(c.ryuk_docker_socket, "/var/run/docker.sock", "rw")
            .with_kwargs(privileged=c.ryuk_privileged, auto_remove=True)
            .with_env("RYUK_RECONNECTION_TIMEOUT", c.ryuk_reconnection_timeout)
            .start()
        )
        rc = Reaper._container
        assert rc is not None
        rc.waiting_for(LogMessageWaitStrategy(r".* Started!").with_startup_timeout(20))

        container_host = rc.get_container_host_ip()
        container_port = int(rc.get_exposed_port(8080))

        if not container_host or not container_port:
            rcc = rc._container
            assert rcc
            raise ContainerConnectException(
                f"Could not obtain network details for {rcc.id}. Host: {container_host} Port: {container_port}"
            )

        last_connection_exception: Optional[Exception] = None
        for _ in range(50):
            try:
                s = socket()
                Reaper._socket = s
                s.settimeout(1)
                s.connect((container_host, container_port))
                last_connection_exception = None
                break
            except (ConnectionRefusedError, OSError) as e:
                if Reaper._socket is not None:
                    with contextlib.suppress(Exception):
                        Reaper._socket.close()
                    Reaper._socket = None
                last_connection_exception = e

                from time import sleep

                sleep(0.5)
        if last_connection_exception:
            raise last_connection_exception

        rs = Reaper._socket
        assert rs is not None
        rs.send(f"label={LABEL_SESSION_ID}={SESSION_ID}\r\n".encode())

        Reaper._instance = Reaper()

        return Reaper._instance<|MERGE_RESOLUTION|>--- conflicted
+++ resolved
@@ -74,11 +74,8 @@
         volumes: Optional[list[tuple[str, str, str]]] = None,
         network: Optional[Network] = None,
         network_aliases: Optional[list[str]] = None,
-<<<<<<< HEAD
+        _wait_strategy: Optional[WaitStrategy] = None,
         transferables: Optional[list[Transferable]] = None,
-=======
-        _wait_strategy: Optional[WaitStrategy] = None,
->>>>>>> fe206eb4
         **kwargs: Any,
     ) -> None:
         self.env = env or {}
@@ -106,11 +103,8 @@
             self.with_network_aliases(*network_aliases)
 
         self._kwargs = kwargs
-<<<<<<< HEAD
+        self._wait_strategy: Optional[WaitStrategy] = _wait_strategy
         self._transferables: list[Transferable] = transferables or []
-=======
-        self._wait_strategy: Optional[WaitStrategy] = _wait_strategy
->>>>>>> fe206eb4
 
     def with_env(self, key: str, value: str) -> Self:
         self.env[key] = value
